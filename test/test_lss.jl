@testset "Testing lss.jl" begin

    rough_kwargs = Dict(:atol => 1e-7, :rtol => 1e-7)

    # set up
    A = .95
    C = .05
    G = 1.
    mu_0 = [.75;]
    Sigma_0 = fill(0.000001, 1, 1)

    ss = LSS(A, C, G, mu_0)
    ss1 = LSS(A, C, G, mu_0, Sigma_0)

    vals = stationary_distributions(ss, max_iter=1000, tol=1e-9)

    @testset "test stationarity" begin
        vals = stationary_distributions(ss, max_iter=1000, tol=1e-9)
        ssmux, ssmuy, sssigx, sssigy = vals

        @test isapprox(ssmux, ssmuy; rough_kwargs...)
        @test isapprox(sssigx, sssigy; rough_kwargs...)
        @test isapprox(ssmux, [0.0]; rough_kwargs...)
        @test isapprox(sssigx, ss.C.^2 ./ (1 - ss.A .^2); rough_kwargs...)
    end

    @testset "test replicate" begin
        xval1, yval1 = replicate(ss, 100, 5000)
        xval2, yval2 = replicate(ss; t=100, num_reps=5000)
        xval3, yval3 = replicate(ss1; t=100, num_reps=5000)

        for (x, y)  in [(xval1, yval1), (xval2, yval2), (xval3, yval3)]
            @test isapprox(x , y; rough_kwargs...)
            @test abs(mean(x)) <= 0.05
        end

    end

    @testset "test convergence error" begin
        @test_throws ErrorException stationary_distributions(ss; max_iter=1, tol=eps())
    end

    @testset "test geometric_sums" begin
        β = 0.98
        xs = rand(10)
        for x in xs
            gsum_x, gsum_y = QuantEcon.geometric_sums(ss, β, [x])
            @test isapprox(gsum_x, ([x/(1-β *ss.A[1])]))
            @test isapprox(gsum_y, ([ss.G[1]*x/(1-β *ss.A[1])]))
        end
    end

    @testset "test constructors" begin
        # kwarg version
        other_ss = LSS(A, C, G; mu_0=[mu_0;])
        for nm in fieldnames(ss)
            @test getfield(ss, nm) == getfield(other_ss, nm)
        end
    end

<<<<<<< HEAD
    @testset "test moment iterator" begin
        m = QuantEcon.LSSMoments(ss)

        # never done
        @test !done(m, 1)

        # start should give us mu_0, Sigma_0
        @test start(m) == (ss.mu_0, ss.Sigma_0)
    end

=======
    @testset "test positive semi-dfinite covariance" begin

        # set up
        A = [1.0      0.0       0.0 0.0;
             10.0     0.9       0.0 0.0;
             0.0      1.0       0.0 0.0;
             68.9655  -0.689655 0.0 1.0]
        C = [0.0;
             1.0;
             0.0;
             0.0]
        G = [0.0     1.0       0.0  0.0;
             65.5172 0.344828  0.0  -0.05]
        mu_0 = [1.0;
                99.9999;
                99.9999;
                0.0]
        Sigma_0 = [0.0  0.0      0.0      0.0;
                   0.0  5.26316  4.73684  0.0;
                   0.0  4.73684  5.26316  0.0;
                   0.0  0.0      0.0      0.0]

        lss_psd = LSS(A, C, G, mu_0, Sigma_0)

        @test isapprox(lss_psd.dist.Sigma,
                    lss_psd.dist.Q*lss_psd.dist.Q')

        @test size(rand(lss_psd.dist,10)) == (4,10)
    end
>>>>>>> 43c0271f

end  # @testset<|MERGE_RESOLUTION|>--- conflicted
+++ resolved
@@ -57,8 +57,7 @@
             @test getfield(ss, nm) == getfield(other_ss, nm)
         end
     end
-
-<<<<<<< HEAD
+    
     @testset "test moment iterator" begin
         m = QuantEcon.LSSMoments(ss)
 
@@ -69,7 +68,6 @@
         @test start(m) == (ss.mu_0, ss.Sigma_0)
     end
 
-=======
     @testset "test positive semi-dfinite covariance" begin
 
         # set up
@@ -99,6 +97,5 @@
 
         @test size(rand(lss_psd.dist,10)) == (4,10)
     end
->>>>>>> 43c0271f
 
 end  # @testset