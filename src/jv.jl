--- conflicted
+++ resolved
@@ -53,8 +53,6 @@
     JvWorker(A, alpha, bet, x_grid, G, pi_func, F)
 end
 
-<<<<<<< HEAD
-
 # make kwarg version
 JvWorker(;A=1.4, alpha=0.6, bet=0.96, grid_size=50) = JvWorker(A, alpha, bet,
                                                                grid_size)
@@ -64,12 +62,6 @@
 #       so, we just implement the brute force gridsearch approach for this
 #       problem
 function bellman_operator(jv::JvWorker, V::Vector; brute_force=true,
-=======
-# TODO: as of 2014-08-13 there is no simple constrained optimizer in Julia
-#       so, we just implement the brute force gridsearch approach for this
-#       problem
-function bellman_operator(jv::JVWorker, V::Vector; brute_force=true,
->>>>>>> 30f4185e
                           return_policies=false)
     G, pi_func, F, bet = jv.G, jv.pi_func, jv.F, jv.bet
 
@@ -134,18 +126,10 @@
         s_policy[i], phi_policy[i] = max_s, max_phi
     end
 
-<<<<<<< HEAD
     if return_policies
         return s_policy::Vector{Float64}, phi_policy::Vector{Float64}
     else
         return new_V::Vector{Float64}
     end
-=======
-    # if return_policies
-    #     return s_policy, phi_policy
-    # else
-    return new_V::Vector{Float64}
-    # end
->>>>>>> 30f4185e
 
 end