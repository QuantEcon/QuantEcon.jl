--- conflicted
+++ resolved
@@ -22,7 +22,7 @@
     UncertaintyTrapEcon,
 
 # functions
-<<<<<<< HEAD
+    vfi!,                                                # arellano_vfi
     tree_price, consol_price, call_option,               # asset_pricing
     get_greedy, get_greedy!,                             # career, odu, optgrowth
     coleman_operator, coleman_operator!, init_values,    # ifp
@@ -30,15 +30,6 @@
     res_wage_operator, res_wage_operator!,               # odu
     bellman_operator, bellman_operator!,                 # many
     psi, update_beliefs!, update_theta!, gen_aggregates  # uncertainty_traps
-=======
-    vfi!,                                              # arellano_vfi
-    tree_price, consol_price, call_option,            # asset_pricing
-    get_greedy, get_greedy!,                          # career, odu, optgrowth
-    coleman_operator, coleman_operator!, init_values, # ifp
-    compute_lt_price, lucas_operator,                 # lucastree
-    res_wage_operator, res_wage_operator!,            # odu
-    bellman_operator, bellman_operator!               # many
->>>>>>> d26c9de4
 
 ____bellman_main_docstring = """
 Apply the Bellman operator for a given model and initial value
