--- conflicted
+++ resolved
@@ -106,13 +106,11 @@
     var_quadratic_sum,
     m_quadratic_sum,
 
-<<<<<<< HEAD
 # export the models module
-    Models
-=======
+    Models,
+
 # random_mc
     random_markov_chain, random_stochastic_matrix
->>>>>>> d26c9de4
 
 include("util.jl")
 ##### includes
