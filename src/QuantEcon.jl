__precompile__()

module QuantEcon

import Base: mean, std, var, show, isapprox

# 3rd party
using Distributions
import Distributions: pdf, skewness, BetaBinomial
using DSP: TFFilter, freqz
using Primes: primes
using Compat: view, @compat
using StatsBase:ecdf

@static if isdefined(Base, :Iterators)
    using Base.Iterators: cycle, take
end

# useful types
ScalarOrArray{T} = Union{T,Array{T}}

export
# arma
    ARMA,
    spectral_density, autocovariance, impulse_response, simulation,

# ecdf
    ecdf,

# lqcontrol
    LQ,
    update_values!,
    stationary_values!, stationary_values,
    compute_sequence,

# compute_fp
    compute_fixed_point,

# matrix_eqn
    solve_discrete_lyapunov,
    solve_discrete_riccati,

# discrete_rv
    DiscreteRV,
    draw,

# mc_tools
    MarkovChain, MCIndSimulator, MCSimulator,
    stationary_distributions,
    simulate, simulate!, simulate_indices, simulate_indices!,
    period, is_irreducible, is_aperiodic, recurrent_classes,
    communication_classes, n_states,
<<<<<<< HEAD
    discrete_var, Even, Quantile, Quadrature,
=======
    discrete_var, Even, Quantile,
>>>>>>> 344619a5

# modeltools
    AbstractUtility, LogUtility, CRRAUtility, CFEUtility, EllipticalUtility, derivative,

# gth_solve
    gth_solve,

# markov_approx
    tauchen,
    rouwenhorst,
    estimate_mc_discrete,

# lae
    LAE,
    lae_est,

# lqnash
    nnash,

# lss
    LSS,
    simulate,
    replicate,
    moment_sequence,
    stationary_distributions,
    geometric_sums,
    is_stable,
    remove_constants,

# kalman
    Kalman,
    set_state!,
    prior_to_filtered!,
    filtered_to_forecast!,
    update!,
    stationary_values,

# distributions
    BetaBinomial,
    pdf, mean, std, var, skewness,

# estspec
    smooth, periodogram, ar_periodogram,

# util
    meshgrid, gridmake, gridmake!, ckron, is_stable, num_compositions, simplex_grid, simplex_index,

# robustlq
    RBLQ,
    d_operator, b_operator,
    robust_rule, robust_rule_simple,
    F_to_K, K_to_F,
    compute_deterministic_entropy,
    evaluate_F,

# quad
    qnwlege, qnwcheb, qnwsimp, qnwtrap, qnwbeta, qnwgamma, qnwequi, qnwnorm,
    qnwunif, qnwlogn, qnwmonomial1, qnwmonomial2,
    quadrect,
    do_quad,

# quadsums
    var_quadratic_sum,
    m_quadratic_sum,

# random_mc
    random_markov_chain, random_stochastic_matrix, random_discrete_dp,

# ddp
    DiscreteDP, VFI, PFI, MPFI, solve, RQ_sigma,
    evaluate_policy, bellman_operator, compute_greedy,
    bellman_operator!, compute_greedy!, num_states,

# zeros / optimization
    bisect, brenth, brent, ridder, expand_bracket, divide_bracket,
    golden_method,

# interp
    interp, LinInterp,

# sampler
    MVNSampler,

# modeltools
    @def_sim


include("sampler.jl")
include("util.jl")
include("interp.jl")
include("arma.jl")
include("compute_fp.jl")
include("markov/markov_approx.jl")
include("markov/mc_tools.jl")
include("markov/ddp.jl")
include("markov/random_mc.jl")
include("discrete_rv.jl")
include("ecdf.jl")
include("estspec.jl")
include("kalman.jl")
include("lae.jl")
include("lqcontrol.jl")
include("lqnash.jl")
include("lss.jl")
include("matrix_eqn.jl")
include("robustlq.jl")
include("quad.jl")
include("quadsums.jl")
include("zeros.jl")
include("optimization.jl")
include("modeltools/utility.jl")
include("modeltools/types.jl")

end # module<|MERGE_RESOLUTION|>--- conflicted
+++ resolved
@@ -50,11 +50,7 @@
     simulate, simulate!, simulate_indices, simulate_indices!,
     period, is_irreducible, is_aperiodic, recurrent_classes,
     communication_classes, n_states,
-<<<<<<< HEAD
     discrete_var, Even, Quantile, Quadrature,
-=======
-    discrete_var, Even, Quantile,
->>>>>>> 344619a5
 
 # modeltools
     AbstractUtility, LogUtility, CRRAUtility, CFEUtility, EllipticalUtility, derivative,
