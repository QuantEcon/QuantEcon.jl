--- conflicted
+++ resolved
@@ -123,9 +123,3 @@
 include("Models.jl")
 
 end # module
-<<<<<<< HEAD
-
-# include the models file/module
-include("models.jl")
-=======
->>>>>>> 7a644232
