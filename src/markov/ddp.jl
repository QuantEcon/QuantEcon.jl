#=
Discrete Decision Processes

@author : Daisuke Oyama, Spencer Lyon, Matthew McKay

@date: 24/Sep/2015

References
----------

https://lectures.quantecon.org/py/discrete_dp.html

Notes
-----
1. This currently implements:
    a. Value Iteration,
    b. Policy Iteration, and
    c. Modified Policy Iteration
   For:
    a. Dense Matrices
    b. State-Action Pair Formulation

=#

import Base: *

#------------------------#
#-Types and Constructors-#
#------------------------#

"""
DiscreteDP type for specifying paramters for discrete dynamic programming model

##### Parameters

- `R::Array{T,NR}` : Reward Array
- `Q::Array{T,NQ}` : Transition Probability Array
- `beta::Float64`  : Discount Factor
- `a_indices::Nullable{Vector{Tind}}`: Action Indices. Null unless using
  SA formulation
- `a_indptr::Nullable{Vector{Tind}}`: Action Index Pointers. Null unless using
  SA formulation

##### Returns

- `ddp::DiscreteDP` : DiscreteDP object

"""
mutable struct DiscreteDP{T<:Real,NQ,NR,Tbeta<:Real,Tind,TQ<:AbstractArray{T,NQ}}
    R::Array{T,NR}                     # Reward Array
    Q::TQ                     # Transition Probability Array
    beta::Tbeta                        # Discount Factor
    a_indices::Nullable{Vector{Tind}}  # Action Indices
    a_indptr::Nullable{Vector{Tind}}   # Action Index Pointers

    function DiscreteDP{T,NQ,NR,Tbeta,Tind,TQ}(
            R::Array, Q::TQ, beta::Real
        ) where {T,NQ,NR,Tbeta,Tind,TQ}
        # verify input integrity 1
        if NQ != 3
            msg = "Q must be 3-dimensional without s-a formulation"
            throw(ArgumentError(msg))
        end
        if NR != 2
            msg = "R must be 2-dimensional without s-a formulation"
            throw(ArgumentError(msg))
        end
        (beta < 0 || beta >= 1) &&  throw(ArgumentError("beta must be [0, 1)"))

        # verify input integrity 2
        num_states, num_actions = size(R)
        if size(Q) != (num_states, num_actions, num_states)
            throw(ArgumentError("shapes of R and Q must be (n,m) and (n,m,n)"))
        end

        # check feasibility
        R_max = s_wise_max(R)
        if any(R_max .== -Inf)
            # First state index such that all actions yield -Inf
            s = find(R_max .== -Inf) #-Only Gives True
            throw(ArgumentError("for every state the reward must be finite for
                some action: violated for state $s"))
        end

        # here the indices and indptr are null.
        _a_indices = Nullable{Vector{Int}}()
        a_indptr = Nullable{Vector{Int}}()

        new{T,NQ,NR,Tbeta,Tind,typeof(Q)}(R, Q, beta, _a_indices, a_indptr)
    end

    # Note: We left R, Q as type Array to produce more helpful error message with regards to shape.
    # R and Q are dense Arrays

    function DiscreteDP{T,NQ,NR,Tbeta,Tind,TQ}(
            R::AbstractArray, Q::TQ, beta::Real, s_indices::Vector,
            a_indices::Vector
        ) where {T,NQ,NR,Tbeta,Tind,TQ}
        # verify input integrity 1
        if NQ != 2
            throw(ArgumentError("Q must be 2-dimensional with s-a formulation"))
        end
        if NR != 1
            throw(ArgumentError("R must be 1-dimensional with s-a formulation"))
        end
        (beta < 0 || beta >= 1) && throw(ArgumentError("beta must be [0, 1)"))

        # verify input integrity (same length)
        num_sa_pairs, num_states = size(Q)
        if length(R) != num_sa_pairs
            throw(ArgumentError("shapes of R and Q must be (L,) and (L,n)"))
        end
        if length(s_indices) != num_sa_pairs
            msg = "length of s_indices must be equal to the number of s-a pairs"
            throw(ArgumentError(msg))
        end
        if length(a_indices) != num_sa_pairs
            msg = "length of a_indices must be equal to the number of s-a pairs"
            throw(ArgumentError(msg))
        end

        if _has_sorted_sa_indices(s_indices, a_indices)
            a_indptr = Array{Int64}(num_states+1)
            _a_indices = copy(a_indices)
            _generate_a_indptr!(num_states, s_indices, a_indptr)
        else
            # transpose matrix to use Julia's CSC; now rows are actions and
            # columns are states (this is why it's called as_ptr not sa_ptr)
            m = maximum(a_indices)
            n = maximum(s_indices)
            msg = "Duplicate s-a pair found"
            as_ptr = sparse(a_indices, s_indices, 1:num_sa_pairs, m, n,
                            (x,y)->throw(ArgumentError(msg)))
            _a_indices = as_ptr.rowval
            a_indptr = as_ptr.colptr

            R = R[as_ptr.nzval]
            Q = Q[as_ptr.nzval, :]
        end

        # check feasibility
        aptr_diff = diff(a_indptr)
        if any(aptr_diff .== 0.0)
            # First state index such that no action is available
            s = find(aptr_diff .== 0.0)  # Only Gives True
            throw(ArgumentError("for every state at least one action
                must be available: violated for state $s"))
        end

        # package into nullables before constructing type
        _a_indices = Nullable{Vector{Tind}}(_a_indices)
        a_indptr = Nullable{Vector{Tind}}(a_indptr)

        new{T,NQ,NR,Tbeta,Tind,typeof(Q)}(R, Q, beta, _a_indices, a_indptr)
    end
end

"""
DiscreteDP type for specifying parameters for discrete dynamic programming
model Dense Matrix Formulation

##### Parameters

- `R::Array{T,NR}` : Reward Array
- `Q::Array{T,NQ}` : Transition Probability Array
- `beta::Float64`  : Discount Factor

##### Returns

- `ddp::DiscreteDP` : Constructor for DiscreteDP object
"""
function DiscreteDP(
    R::Array{T,NR}, Q::AbstractArray{T,NQ}, beta::Tbeta) where {T,NQ,NR,Tbeta}
    DiscreteDP{T,NQ,NR,Tbeta,Int,typeof(Q)}(R, Q, beta)
end

"""
DiscreteDP type for specifying parameters for discrete dynamic programming
model State-Action Pair Formulation

##### Parameters

- `R::Array{T,NR}` : Reward Array
- `Q::Array{T,NQ}` : Transition Probability Array
- `beta::Float64`  : Discount Factor
- `s_indices::Nullable{Vector{Tind}}`: State Indices. Null unless using
  SA formulation
- `a_indices::Nullable{Vector{Tind}}`: Action Indices. Null unless using
  SA formulation
- `a_indptr::Nullable{Vector{Tind}}`: Action Index Pointers. Null unless using
  SA formulation

##### Returns

- `ddp::DiscreteDP` : Constructor for DiscreteDP object

"""
function DiscreteDP(R::AbstractArray{T,NR},
                    Q::AbstractArray{T,NQ},
                    beta::Tbeta, s_indices::Vector{Tind},
                    a_indices::Vector{Tind}) where {T,NQ,NR,Tbeta,Tind}
    DiscreteDP{T,NQ,NR,Tbeta,Tind,typeof(Q)}(R, Q, beta, s_indices, a_indices)
end

#--------------#
#-Type Aliases-#
#--------------#

const DDP{T,Tbeta,Tind,TQ} =  DiscreteDP{T,3,2,Tbeta,Tind,TQ}
const DDPsa{T,Tbeta,Tind,TQ} =  DiscreteDP{T,2,1,Tbeta,Tind,TQ}

#--------------------#
#-Property Functions-#
#--------------------#

num_states(ddp::DDP) = size(ddp.R, 1)
num_states(ddp::DDPsa) = size(ddp.Q, 2)
num_actions(ddp::DiscreteDP) = size(ddp.R, 2)

abstract type DDPAlgorithm end
"""
This refers to the Value Iteration solution algorithm.

References
----------

https://lectures.quantecon.org/py/discrete_dp.html

"""
struct VFI <: DDPAlgorithm end

"""
This refers to the Policy Iteration solution algorithm.

References
----------

https://lectures.quantecon.org/py/discrete_dp.html

"""
struct PFI <: DDPAlgorithm end

"""
This refers to the Modified Policy Iteration solution algorithm.

References
----------

https://lectures.quantecon.org/py/discrete_dp.html

"""
struct MPFI <: DDPAlgorithm end

"""
`DPSolveResult` is an object for retaining results and associated metadata after
solving the model

##### Parameters

- `ddp::DiscreteDP` : DiscreteDP object

##### Returns

- `ddpr::DPSolveResult` : DiscreteDP results object

"""
mutable struct DPSolveResult{Algo<:DDPAlgorithm,Tval<:Real}
    v::Vector{Tval}
    Tv::Array{Tval}
    num_iter::Int
    sigma::Array{Int,1}
    mc::MarkovChain

    function DPSolveResult{Algo,Tval}(
            ddp::DiscreteDP
        ) where {Algo,Tval}
        v = s_wise_max(ddp, ddp.R) # Initialise v with v_init
        ddpr = new{Algo,Tval}(v, similar(v), 0, similar(v, Int))

        # fill in sigma with proper values
        compute_greedy!(ddp, ddpr)
        ddpr
    end

    # method to pass initial value function (skip the s-wise max)
    function DPSolveResult{Algo,Tval}(
            ddp::DiscreteDP, v::Vector
        ) where {Algo,Tval}
        ddpr = new{Algo,Tval}(v, similar(v), 0, similar(v, Int))

        # fill in sigma with proper values
        compute_greedy!(ddp, ddpr)
        ddpr
    end
end

# ------------------------ #
# Bellman operator methods #
# ------------------------ #

doc"""
The Bellman operator, which computes and returns the updated value function ``Tv``
for a value function ``v``.

##### Parameters

- `ddp::DiscreteDP` : Object that contains the model parameters
- `v::AbstractVector{T<:AbstractFloat}`: The current guess of the value function
- `Tv::AbstractVector{T<:AbstractFloat}`: A buffer array to hold the updated value
  function. Initial value not used and will be overwritten
- `sigma::AbstractVector`: A buffer array to hold the policy function. Initial
  values not used and will be overwritten

##### Returns

- `Tv::typeof(Tv)` : Updated value function vector
- `sigma::typeof(sigma)` : Updated policiy function vector
"""
function bellman_operator!(
        ddp::DiscreteDP, v::AbstractVector, Tv::AbstractVector,
        sigma::AbstractVector
    )
    vals = ddp.R + ddp.beta * (ddp.Q * v)
    s_wise_max!(ddp, vals, Tv, sigma)
    Tv, sigma
end

doc"""
Apply the Bellman operator using `v=ddpr.v`, `Tv=ddpr.Tv`, and `sigma=ddpr.sigma`

##### Notes

Updates `ddpr.Tv` and `ddpr.sigma` inplace

"""
bellman_operator!(ddp::DiscreteDP, ddpr::DPSolveResult) =
    bellman_operator!(ddp, ddpr.v, ddpr.Tv, ddpr.sigma)

"""
The Bellman operator, which computes and returns the updated value function ``Tv``
for a given value function ``v``.

This function will fill the input `v` with `Tv` and the input `sigma` with the
corresponding policy rule.

##### Parameters

- `ddp::DiscreteDP`: The ddp model
- `v::AbstractVector{T<:AbstractFloat}`: The current guess of the value function. This
  array will be overwritten
- `sigma::AbstractVector`: A buffer array to hold the policy function. Initial
  values not used and will be overwritten

##### Returns

- `Tv::Vector`: Updated value function vector
- `sigma::typeof(sigma)`: Policy rule
"""
<<<<<<< HEAD
bellman_operator!{T<:AbstractFloat}(ddp::DiscreteDP, v::AbstractVector{T}, sigma::AbstractVector) =
=======
bellman_operator!(ddp::DiscreteDP, v::Vector{T}, sigma::Vector) where {T<:AbstractFloat} =
>>>>>>> 273781c2
    bellman_operator!(ddp, v, v, sigma)

# method to allow dispatch on rationals
# TODO from albep: not sure how to update this to the state-action pair formulation
<<<<<<< HEAD
function bellman_operator!{T1<:Rational,T2<:Rational,NR,NQ,T3<:Rational}(
        ddp::DiscreteDP{T1,NR,NQ,T2}, v::AbstractVector{T3}, sigma::AbstractVector
    )
=======
function bellman_operator!(ddp::DiscreteDP{T1,NR,NQ,T2},
                           v::Vector{T3},
                           sigma::Vector) where {T1<:Rational,T2<:Rational,NR,NQ,T3<:Rational}
>>>>>>> 273781c2
    bellman_operator!(ddp, v, v, sigma)
end

doc"""
The Bellman operator, which computes and returns the updated value function ``Tv``
for a given value function ``v``.

##### Parameters

- `ddp::DiscreteDP`: The ddp model
- `v::AbstractVector`: The current guess of the value function

##### Returns

- `Tv::Vector` : Updated value function vector
"""
bellman_operator(ddp::DiscreteDP, v::AbstractVector) =
    s_wise_max(ddp, ddp.R + ddp.beta * (ddp.Q * v))

# ---------------------- #
# Compute greedy methods #
# ---------------------- #

doc"""
Compute the ``v``-greedy policy

##### Parameters

- `ddp::DiscreteDP` : Object that contains the model parameters
- `ddpr::DPSolveResult` : Object that contains result variables

##### Returns

- `sigma::Vector{Int}` : Array containing `v`-greedy policy rule

##### Notes

modifies ddpr.sigma and ddpr.Tv in place

"""
compute_greedy!(ddp::DiscreteDP, ddpr::DPSolveResult) =
    (bellman_operator!(ddp, ddpr); ddpr.sigma)

doc"""
Compute the ``v``-greedy policy.

#### Arguments

- `v::AbstractVector` Value function vector of length `n`
- `ddp::DiscreteDP` Object that contains the model parameters

#### Returns

- `sigma:: v-greedy policy vector, of length `n`

"""
<<<<<<< HEAD
function compute_greedy{TV<:Real}(ddp::DiscreteDP, v::AbstractVector{TV})
=======
function compute_greedy(ddp::DiscreteDP, v::Vector{TV}) where TV<:Real
>>>>>>> 273781c2
    Tv = similar(v)
    sigma = ones(Int, length(v))
    bellman_operator!(ddp, v, Tv, sigma)
    sigma
end

# ----------------------- #
# Evaluate policy methods #
# ----------------------- #

"""
Method of `evaluate_policy` that extracts sigma from a `DPSolveResult`

See other docstring for details
"""
evaluate_policy(ddp::DiscreteDP, ddpr::DPSolveResult) =
    evaluate_policy(ddp, ddpr.sigma)

"""
Compute the value of a policy.

##### Parameters

- `ddp::DiscreteDP` : Object that contains the model parameters
- `sigma::AbstractVector{T<:Integer}` : Policy rule vector

##### Returns

- `v_sigma::Array{Float64}` : Value vector of `sigma`, of length `n`.

"""
<<<<<<< HEAD
function evaluate_policy{T<:Integer}(ddp::DiscreteDP, sigma::AbstractVector{T})
=======
function evaluate_policy(ddp::DiscreteDP, sigma::Vector{T}) where T<:Integer
>>>>>>> 273781c2
    R_sigma, Q_sigma = RQ_sigma(ddp, sigma)
    b = R_sigma
    A = I - ddp.beta * Q_sigma
    return A \ b
end

# ------------- #
# Solve methods #
# ------------- #

"""
Solve the dynamic programming problem.

##### Parameters

- `ddp::DiscreteDP` : Object that contains the Model Parameters
- `method::Type{T<Algo}(VFI)`: Type name specifying solution method.
  Acceptable arguments are `VFI` for value function iteration or `PFI` for
  policy function iteration or `MPFI` for modified policy function iteration
- `;max_iter::Int(250)` : Maximum number of iterations
- `;epsilon::Float64(1e-3)` : Value for epsilon-optimality. Only used if
  `method` is `VFI`
- `;k::Int(20)` : Number of iterations for partial policy evaluation in
   modified policy iteration (irrelevant for other methods).

##### Returns

- `ddpr::DPSolveResult{Algo}` : Optimization result represented as a
  `DPSolveResult`. See `DPSolveResult` for details.
"""
<<<<<<< HEAD
function solve{Algo<:DDPAlgorithm,T}(
        ddp::DiscreteDP{T}, method::Type{Algo}=VFI;
        max_iter::Integer=250, epsilon::Real=1e-3, k::Integer=20
    )
=======
function solve(ddp::DiscreteDP{T}, method::Type{Algo}=VFI;
               max_iter::Integer=250, epsilon::Real=1e-3,
               k::Integer=20) where {Algo<:DDPAlgorithm,T}
>>>>>>> 273781c2
    ddpr = DPSolveResult{Algo,T}(ddp)
    _solve!(ddp, ddpr, max_iter, epsilon, k)
    ddpr.mc = MarkovChain(ddp, ddpr)
    ddpr
end

<<<<<<< HEAD
function solve{Algo<:DDPAlgorithm,T}(
        ddp::DiscreteDP{T}, v_init::AbstractVector{T}, method::Type{Algo}=VFI;
        max_iter::Integer=250, epsilon::Real=1e-3, k::Integer=20
    )
=======
function solve(ddp::DiscreteDP{T}, v_init::Vector{T},
             method::Type{Algo}=VFI; max_iter::Integer=250,
             epsilon::Real=1e-3, k::Integer=20) where {Algo<:DDPAlgorithm,T}
>>>>>>> 273781c2
    ddpr = DPSolveResult{Algo,T}(ddp, v_init)
    _solve!(ddp, ddpr, max_iter, epsilon, k)
    ddpr.mc = MarkovChain(ddp, ddpr)
    ddpr
end

# --------- #
# Other API #
# --------- #

"""
Returns the controlled Markov chain for a given policy `sigma`.

##### Parameters

- `ddp::DiscreteDP` : Object that contains the model parameters
- `ddpr::DPSolveResult` : Object that contains result variables

##### Returns

mc : MarkovChain
     Controlled Markov chain.
"""
QuantEcon.MarkovChain(ddp::DiscreteDP, ddpr::DPSolveResult) =
    MarkovChain(RQ_sigma(ddp, ddpr)[2])

"""
Method of `RQ_sigma` that extracts sigma from a `DPSolveResult`

See other docstring for details
"""
RQ_sigma(ddp::DiscreteDP, ddpr::DPSolveResult) = RQ_sigma(ddp, ddpr.sigma)

"""
Given a policy `sigma`, return the reward vector `R_sigma` and
the transition probability matrix `Q_sigma`.

##### Parameters

- `ddp::DiscreteDP` : Object that contains the model parameters
- `sigma::AbstractVector{Int}`: policy rule vector

##### Returns

- `R_sigma::Array{Float64}`: Reward vector for `sigma`, of length `n`.

- `Q_sigma::Array{Float64}`: Transition probability matrix for `sigma`,
  of shape `(n, n)`.

"""
<<<<<<< HEAD
function RQ_sigma{T<:Integer}(ddp::DDP, sigma::AbstractVector{T})
=======
function RQ_sigma(ddp::DDP, sigma::Array{T}) where T<:Integer
>>>>>>> 273781c2
    R_sigma = [ddp.R[i, sigma[i]] for i in 1:length(sigma)]
    Q_sigma = hcat([getindex(ddp.Q, i, sigma[i], Colon())[:] for i=1:num_states(ddp)]...)
    return R_sigma, Q_sigma'
end

# TODO: express it in a similar way as above to exploit Julia's column major order
<<<<<<< HEAD
function RQ_sigma{T<:Integer}(ddp::DDPsa, sigma::AbstractVector{T})
=======
function RQ_sigma(ddp::DDPsa, sigma::Array{T}) where T<:Integer
>>>>>>> 273781c2
    sigma_indices = Array{T}(num_states(ddp))
    _find_indices!(get(ddp.a_indices), get(ddp.a_indptr), sigma, sigma_indices)
    R_sigma = ddp.R[sigma_indices]
    Q_sigma = ddp.Q[sigma_indices, :]
    return R_sigma, Q_sigma
end

# ---------------- #
# Internal methods #
# ---------------- #

## s_wise_max for DDP

s_wise_max(ddp::DiscreteDP, vals::AbstractMatrix) = s_wise_max(vals)

function s_wise_max!(
        ddp::DiscreteDP, vals::AbstractMatrix, out::AbstractVector,
        out_argmax::AbstractVector
    )
    s_wise_max!(vals, out, out_argmax)
end

"""
Return the `Vector` `max_a vals(s, a)`,  where `vals` is represented as a
`AbstractMatrix` of size `(num_states, num_actions)`.
"""
s_wise_max(vals::AbstractMatrix) = vec(maximum(vals, 2))

"""
Populate `out` with  `max_a vals(s, a)`,  where `vals` is represented as a
`AbstractMatrix` of size `(num_states, num_actions)`.
"""
s_wise_max!(vals::AbstractMatrix, out::AbstractVector) = (println("calling this one! "); maximum!(out, vals))

"""
Populate `out` with  `max_a vals(s, a)`,  where `vals` is represented as a
`AbstractMatrix` of size `(num_states, num_actions)`.

Also fills `out_argmax` with the column number associated with the `indmax` in
each row
"""
function s_wise_max!(
        vals::AbstractMatrix, out::AbstractVector, out_argmax::AbstractVector
    )
    # naive implementation where I just iterate over the rows
    nr, nc = size(vals)
    for i_r in 1:nr
        # reset temporaries
        cur_max = -Inf
        out_argmax[i_r] = 1

        for i_c in 1:nc
            @inbounds v_rc = vals[i_r, i_c]
            if v_rc > cur_max
                out[i_r] = v_rc
                out_argmax[i_r] = i_c
                cur_max = v_rc
            end
        end

    end
    out, out_argmax
end


## s_wise_max for DDPsa

function s_wise_max(ddp::DDPsa, vals::AbstractVector)
    s_wise_max!(get(ddp.a_indices), get(ddp.a_indptr), vals,
                 Array{Float64}(num_states(ddp)))
end

function s_wise_max!(
        ddp::DDPsa, vals::AbstractVector, out::AbstractVector,
        out_argmax::AbstractVector
    )
    s_wise_max!(get(ddp.a_indices), get(ddp.a_indptr), vals, out, out_argmax)
end

"""
Populate `out` with  `max_a vals(s, a)`,  where `vals` is represented as a
`Vector` of size `(num_sa_pairs,)`.
"""
function s_wise_max!(
        a_indices::AbstractVector, a_indptr::AbstractVector,
        vals::AbstractVector, out::AbstractVector
    )
    n = length(out)
    for i in 1:n
        if a_indptr[i] != a_indptr[i+1]
            m = a_indptr[i]
            for j in a_indptr[i]+1:(a_indptr[i+1]-1)
                if vals[j] > vals[m]
                    m = j
                end
            end
            out[i] = vals[m]
        end
    end
    return out
end

"""
Populate `out` with  `max_a vals(s, a)`,  where `vals` is represented as a
`Vector` of size `(num_sa_pairs,)`.

Also fills `out_argmax` with the cartesiean index associated with the `indmax` in
each row
"""
function s_wise_max!(
        a_indices::AbstractVector, a_indptr::AbstractVector, vals::AbstractVector,
        out::AbstractVector, out_argmax::AbstractVector
    )
    n = length(out)
    for i in 1:n
        if a_indptr[i] != a_indptr[i+1]
            m = a_indptr[i]
            for j in a_indptr[i]+1:(a_indptr[i+1]-1)
                if vals[j] > vals[m]
                    m = j
                end
            end
            out[i] = vals[m]
            out_argmax[i] = a_indices[m]
        end
    end
    out, out_argmax
end


"""
Check whether `s_indices` and `a_indices` are sorted in lexicographic order.

Parameters
----------
`s_indices`, `a_indices` : Vectors

Returns
-------
bool: Whether `s_indices` and `a_indices` are sorted.
"""
function _has_sorted_sa_indices(
        s_indices::AbstractVector, a_indices::AbstractVector
    )
    L = length(s_indices)
    for i in 1:L-1
        if s_indices[i] > s_indices[i+1]
            return false
        end
        if s_indices[i] == s_indices[i+1]
            if a_indices[i] >= a_indices[i+1]
                return false
            end
        end
    end
    return true
end

"""
Generate `a_indptr`; stored in `out`. `s_indices` is assumed to be
in sorted order.

Parameters
----------
- `num_states::Integer`
- `s_indices::AbstractVector{T}`
- `out::AbstractVector{T}` :  with length = `num_states` + 1

"""
function _generate_a_indptr!(
        num_states::Int, s_indices::AbstractVector, out::AbstractVector
    )
    idx = 1
    out[1] = 1
    for s in 1:num_states-1
        while(s_indices[idx] == s)
            idx += 1
        end
        out[s+1] = idx
    end
    # need this +1 to be consistent with Julia's sparse pointers:
    # colptr[i]:(colptr[i+1]-1)
    out[num_states+1] = length(s_indices)+1
    out
end

function _find_indices!(
        a_indices::AbstractVector, a_indptr::AbstractVector, sigma::AbstractVector,
        out::AbstractVector
    )
    n = length(sigma)
    for i in 1:n, j in a_indptr[i]:(a_indptr[i+1]-1)
        if sigma[i] == a_indices[j]
            out[i] = j
        end
    end
end

doc"""
Define Matrix Multiplication between 3-dimensional matrix and a vector

Matrix multiplication over the last dimension of ``A``

"""
<<<<<<< HEAD
function *{T}(A::Array{T,3}, v::AbstractVector)
=======
function *(A::Array{T,3}, v::Vector) where T
>>>>>>> 273781c2
    shape = size(A)
    size(v, 1) == shape[end] || error("wrong dimensions")

    B = reshape(A, (prod(shape[1:end-1]), shape[end]))
    out = B * v

    return reshape(out, shape[1:end-1])
end

"""
Impliments Value Iteration
NOTE: See `solve` for further details
"""
function _solve!(
        ddp::DiscreteDP, ddpr::DPSolveResult{VFI}, max_iter::Integer,
        epsilon::Real, k::Integer
    )
    if ddp.beta == 0.0
        tol = Inf
    else
        tol = epsilon * (1-ddp.beta) / (2*ddp.beta)
    end

    for i in 1:max_iter
        # updates Tv in place
        bellman_operator!(ddp, ddpr)

        # compute error and update the v inside ddpr
        err = maximum(abs, ddpr.Tv .- ddpr.v)
        copy!(ddpr.v, ddpr.Tv)
        ddpr.num_iter += 1

        if err < tol
            break
        end
    end

    ddpr
end

"""
Policy Function Iteration

NOTE: The epsilon is ignored in this method. It is only here so dispatch can
      go from `solve(::DiscreteDP, ::Type{Algo})` to any of the algorithms.
      See `solve` for further details
"""
function _solve!(
        ddp::DiscreteDP, ddpr::DPSolveResult{PFI}, max_iter::Integer,
        epsilon::Real, k::Integer
    )
    old_sigma = copy(ddpr.sigma)

    for i in 1:max_iter
       ddpr.v = evaluate_policy(ddp, ddpr)
       compute_greedy!(ddp, ddpr)

       ddpr.num_iter += 1
       if all(old_sigma .== ddpr.sigma)
           break
       end
       copy!(old_sigma, ddpr.sigma)

    end

    ddpr
end

span(x::AbstractVector) = maximum(x) - minimum(x)
midrange(x::AbstractVector) = mean(extrema(x))

"""
Modified Policy Function Iteration
"""
function _solve!(
        ddp::DiscreteDP, ddpr::DPSolveResult{MPFI}, max_iter::Integer,
        epsilon::Real, k::Integer
    )
    beta = ddp.beta
    fill!(ddpr.v, minimum(ddp.R[ddp.R .> -Inf]) / (1.0 - beta))
    old_sigma = copy(ddpr.sigma)

    tol = beta > 0 ? epsilon * (1-beta) / beta : Inf

    for i in 1:max_iter
        bellman_operator!(ddp, ddpr)  # updates Tv, sigma inplace
        dif = ddpr.Tv - ddpr.v

        ddpr.num_iter += 1

        # check convergence
        if span(dif) < tol
            ddpr.v = ddpr.Tv + midrange(dif) * beta / (1-beta)
            break
        end

        # now update v to use the output of the bellman step when entering
        # policy loop
        copy!(ddpr.v, ddpr.Tv)

        # now do k iterations of policy iteration
        R_sigma, Q_sigma = RQ_sigma(ddp, ddpr)
        for i in 1:k
            ddpr.Tv = R_sigma + beta * Q_sigma * ddpr.v
            copy!(ddpr.v, ddpr.Tv)
        end

    end

    ddpr
end<|MERGE_RESOLUTION|>--- conflicted
+++ resolved
@@ -356,24 +356,14 @@
 - `Tv::Vector`: Updated value function vector
 - `sigma::typeof(sigma)`: Policy rule
 """
-<<<<<<< HEAD
-bellman_operator!{T<:AbstractFloat}(ddp::DiscreteDP, v::AbstractVector{T}, sigma::AbstractVector) =
-=======
-bellman_operator!(ddp::DiscreteDP, v::Vector{T}, sigma::Vector) where {T<:AbstractFloat} =
->>>>>>> 273781c2
+bellman_operator!(ddp::DiscreteDP, v::AbstractVector{T}, sigma::AbstractVector) where {T<:AbstractFloat} =
     bellman_operator!(ddp, v, v, sigma)
 
 # method to allow dispatch on rationals
 # TODO from albep: not sure how to update this to the state-action pair formulation
-<<<<<<< HEAD
-function bellman_operator!{T1<:Rational,T2<:Rational,NR,NQ,T3<:Rational}(
-        ddp::DiscreteDP{T1,NR,NQ,T2}, v::AbstractVector{T3}, sigma::AbstractVector
-    )
-=======
 function bellman_operator!(ddp::DiscreteDP{T1,NR,NQ,T2},
-                           v::Vector{T3},
-                           sigma::Vector) where {T1<:Rational,T2<:Rational,NR,NQ,T3<:Rational}
->>>>>>> 273781c2
+                           v::AbstractVector{T3},
+                           sigma::AbstractVector) where {T1<:Rational,T2<:Rational,NR,NQ,T3<:Rational}
     bellman_operator!(ddp, v, v, sigma)
 end
 
@@ -430,11 +420,7 @@
 - `sigma:: v-greedy policy vector, of length `n`
 
 """
-<<<<<<< HEAD
-function compute_greedy{TV<:Real}(ddp::DiscreteDP, v::AbstractVector{TV})
-=======
-function compute_greedy(ddp::DiscreteDP, v::Vector{TV}) where TV<:Real
->>>>>>> 273781c2
+function compute_greedy(ddp::DiscreteDP, v::AbstractVector{TV}) where TV<:Real
     Tv = similar(v)
     sigma = ones(Int, length(v))
     bellman_operator!(ddp, v, Tv, sigma)
@@ -466,11 +452,7 @@
 - `v_sigma::Array{Float64}` : Value vector of `sigma`, of length `n`.
 
 """
-<<<<<<< HEAD
-function evaluate_policy{T<:Integer}(ddp::DiscreteDP, sigma::AbstractVector{T})
-=======
-function evaluate_policy(ddp::DiscreteDP, sigma::Vector{T}) where T<:Integer
->>>>>>> 273781c2
+function evaluate_policy(ddp::DiscreteDP, sigma::AbstractVector{T}) where T<:Integer
     R_sigma, Q_sigma = RQ_sigma(ddp, sigma)
     b = R_sigma
     A = I - ddp.beta * Q_sigma
@@ -501,32 +483,18 @@
 - `ddpr::DPSolveResult{Algo}` : Optimization result represented as a
   `DPSolveResult`. See `DPSolveResult` for details.
 """
-<<<<<<< HEAD
-function solve{Algo<:DDPAlgorithm,T}(
-        ddp::DiscreteDP{T}, method::Type{Algo}=VFI;
-        max_iter::Integer=250, epsilon::Real=1e-3, k::Integer=20
-    )
-=======
 function solve(ddp::DiscreteDP{T}, method::Type{Algo}=VFI;
                max_iter::Integer=250, epsilon::Real=1e-3,
                k::Integer=20) where {Algo<:DDPAlgorithm,T}
->>>>>>> 273781c2
     ddpr = DPSolveResult{Algo,T}(ddp)
     _solve!(ddp, ddpr, max_iter, epsilon, k)
     ddpr.mc = MarkovChain(ddp, ddpr)
     ddpr
 end
 
-<<<<<<< HEAD
-function solve{Algo<:DDPAlgorithm,T}(
-        ddp::DiscreteDP{T}, v_init::AbstractVector{T}, method::Type{Algo}=VFI;
-        max_iter::Integer=250, epsilon::Real=1e-3, k::Integer=20
-    )
-=======
-function solve(ddp::DiscreteDP{T}, v_init::Vector{T},
+function solve(ddp::DiscreteDP{T}, v_init::AbstractVector{T},
              method::Type{Algo}=VFI; max_iter::Integer=250,
              epsilon::Real=1e-3, k::Integer=20) where {Algo<:DDPAlgorithm,T}
->>>>>>> 273781c2
     ddpr = DPSolveResult{Algo,T}(ddp, v_init)
     _solve!(ddp, ddpr, max_iter, epsilon, k)
     ddpr.mc = MarkovChain(ddp, ddpr)
@@ -577,22 +545,14 @@
   of shape `(n, n)`.
 
 """
-<<<<<<< HEAD
-function RQ_sigma{T<:Integer}(ddp::DDP, sigma::AbstractVector{T})
-=======
-function RQ_sigma(ddp::DDP, sigma::Array{T}) where T<:Integer
->>>>>>> 273781c2
+function RQ_sigma(ddp::DDP, sigma::AbstractVector{T}) where T<:Integer
     R_sigma = [ddp.R[i, sigma[i]] for i in 1:length(sigma)]
     Q_sigma = hcat([getindex(ddp.Q, i, sigma[i], Colon())[:] for i=1:num_states(ddp)]...)
     return R_sigma, Q_sigma'
 end
 
 # TODO: express it in a similar way as above to exploit Julia's column major order
-<<<<<<< HEAD
-function RQ_sigma{T<:Integer}(ddp::DDPsa, sigma::AbstractVector{T})
-=======
-function RQ_sigma(ddp::DDPsa, sigma::Array{T}) where T<:Integer
->>>>>>> 273781c2
+function RQ_sigma(ddp::DDPsa, sigma::AbstractVector{T}) where T<:Integer
     sigma_indices = Array{T}(num_states(ddp))
     _find_indices!(get(ddp.a_indices), get(ddp.a_indptr), sigma, sigma_indices)
     R_sigma = ddp.R[sigma_indices]
@@ -797,11 +757,7 @@
 Matrix multiplication over the last dimension of ``A``
 
 """
-<<<<<<< HEAD
-function *{T}(A::Array{T,3}, v::AbstractVector)
-=======
-function *(A::Array{T,3}, v::Vector) where T
->>>>>>> 273781c2
+function *(A::Array{T,3}, v::AbstractVector) where T
     shape = size(A)
     size(v, 1) == shape[end] || error("wrong dimensions")
 
