--- conflicted
+++ resolved
@@ -13,10 +13,7 @@
 
 import Optim
 import NLopt
-<<<<<<< HEAD
 import FastGaussQuadrature: gausshermite
-=======
->>>>>>> 344619a5
 import Distributions: pdf, Normal, quantile
 
 std_norm_cdf(x::T) where {T <: Real} = 0.5 * erfc(-x/sqrt(2))
@@ -236,11 +233,8 @@
 abstract type VAREstimationMethod end
 struct Even <: VAREstimationMethod end
 struct Quantile <: VAREstimationMethod end
-<<<<<<< HEAD
 struct Quadrature <: VAREstimationMethod end
-=======
-# immutable type Quadrature <: VAREstimationMethod end
->>>>>>> 344619a5
+
 
 doc"""
 
@@ -271,14 +265,8 @@
 
 - `n_moments::Integer` : Desired number of moments to match. The default is 2.
 - `method::VAREstimationMethod` : Specify the method used to determine the grid
-<<<<<<< HEAD
                                   points. Accepted inputs are `Even()`, `Quantile()`,
                                   or 'Quadrature()'. Please see the paper for more details.
-=======
-                                  points. Accepted inputs are `Even()` or `Quantile()`.
-                                  Please see the paper for more details.
-                                  NOTE: `Quadrature()` is not supported now.
->>>>>>> 344619a5
 - `n_sigmas::Real` : If the `Even()` option is specified, `n_sigmas` is used to
                      determine the number of unconditional standard deviations
                      used to set the endpoints of the grid. The default is
@@ -349,11 +337,7 @@
     A, C, mu, Sigma = standardize_var(b, B, Psi, M)
 
     # Construct 1-D grids
-<<<<<<< HEAD
     y1D, y1Dhelper = construct_1D_grid(Sigma, Nm, M, n_sigmas, method)
-=======
-    y1D, y1Dbounds = construct_1D_grid(Sigma, Nm, M, n_sigmas, method)
->>>>>>> 344619a5
 
     # Construct all possible combinations of elements of the 1-D grids
     D = allcomb3(y1D')'
@@ -375,11 +359,7 @@
     for ii = 1:(Nm^M)
 
         # Construct prior guesses for maximum entropy optimizations
-<<<<<<< HEAD
         q = construct_prior_guess(cond_mean[:, ii], Nm, y1D, y1Dhelper, method)
-=======
-        q = construct_prior_guess(cond_mean[:, ii], Nm, y1D, y1Dbounds, method)
->>>>>>> 344619a5
 
         # Make sure all elements of the prior are stricly positive
         q[q.<kappa] = kappa
@@ -538,7 +518,6 @@
                       ::AbstractMatrix, y1Dbounds::AbstractMatrix, method::Quantile) =
     cdf.(Normal.(repmat(cond_mean, 1, Nm), 1), y1Dbounds[:, 2:end]) -
            cdf.(Normal.(repmat(cond_mean, 1, Nm), 1), y1Dbounds[:, 1:end-1])
-<<<<<<< HEAD
 
 """
 construct prior guess for quadrature grid method
@@ -556,8 +535,6 @@
                       y1D::AbstractMatrix, weights::AbstractVector, method::Quadrature) =
     (pdf.(Normal.(repmat(cond_mean, 1, Nm), 1), y1D) ./ pdf.(Normal(0, 1), y1D)).*
     (weights'/sqrt(pi))
-=======
->>>>>>> 344619a5
 """
 
 construct one-dimensional evenly spaced grid of states
@@ -610,7 +587,6 @@
                      quantile.(Normal.(0, sigmas), ((1:(Nm-1))')/Nm),
                      fill(Inf, M, 1))
     return y1D, y1Dbounds
-<<<<<<< HEAD
 end
 construct_1D_grid(Sigma::Real, Nm::Integer,
                   M::Integer, n_sigmas::Real, method::Quantile) =
@@ -639,8 +615,6 @@
     nodes, weights = gausshermite(Nm)
     y1D = repmat(sqrt(2)*nodes', M, 1)
     return y1D, weights
-=======
->>>>>>> 344619a5
 end
 construct_1D_grid(Sigma::Real, Nm::Integer,
                   M::Integer, n_sigmas::Real, method::Quantile) =
